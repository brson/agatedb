--- conflicted
+++ resolved
@@ -1,21 +1,3 @@
-<<<<<<< HEAD
-mod builder;
-mod iterator;
-
-use crate::opt::Options;
-use crate::Error;
-use crate::Result;
-use bytes::{Bytes, Buf};
-use proto::meta::{checksum::Algorithm as ChecksumAlgorithm, BlockOffset, Checksum, TableIndex};
-use std::fs;
-use std::path::{Path, PathBuf};
-use std::sync::Arc;
-use prost::Message;
-
-enum MmapFile {
-    File { name: PathBuf, file: fs::File },
-    Memory { data: Vec<u8> },
-=======
 pub(crate) mod builder;
 mod iterator;
 
@@ -43,7 +25,6 @@
     Memory {
         data: Bytes,
     },
->>>>>>> a36a7c3b
 }
 
 impl MmapFile {
@@ -91,11 +72,7 @@
 pub struct Block {
     offset: usize,
     data: Bytes,
-<<<<<<< HEAD
-    checksum: Vec<u8>,
-=======
     checksum: Bytes,
->>>>>>> a36a7c3b
     entries_index_start: usize,
     entry_offsets: Vec<u32>,
     checksum_len: usize,
@@ -125,8 +102,6 @@
     }
 }
 
-<<<<<<< HEAD
-=======
 /// `AsRef<TableInner>` is only used in `init_biggest_and_smallest`
 /// to construct a table iterator from `&TableInner`.
 impl AsRef<TableInner> for TableInner {
@@ -135,7 +110,6 @@
     }
 }
 
->>>>>>> a36a7c3b
 impl TableInner {
     pub fn open(path: &Path, opt: Options) -> Result<TableInner> {
         let f = fs::File::create(path)?;
@@ -145,11 +119,7 @@
         let table_size = meta.len();
         Ok(TableInner {
             file: MmapFile::File {
-<<<<<<< HEAD
-                file: f,
-=======
                 file: Mutex::new(f),
->>>>>>> a36a7c3b
                 name: path.to_path_buf(),
             },
             table_size: table_size as usize,
@@ -165,11 +135,7 @@
         })
     }
 
-<<<<<<< HEAD
-    pub fn open_in_memory(data: Vec<u8>, id: u64, opt: Options) -> Result<TableInner> {
-=======
     pub fn open_in_memory(data: Bytes, id: u64, opt: Options) -> Result<TableInner> {
->>>>>>> a36a7c3b
         let table_size = data.len();
         Ok(TableInner {
             file: MmapFile::Memory { data },
@@ -189,15 +155,6 @@
     fn init_biggest_and_smallest(&mut self) -> Result<()> {
         let ko = self.init_index()?;
         self.smallest = Bytes::from(ko.key.clone());
-<<<<<<< HEAD
-        // let mut it = self.new_iterator(REVERSED | NOCACHE);
-        // it.rewind();
-        // if !it.valid() {
-        //     return Err(Error::TableRead(format!("failed to initialize biggest for table {}", self.filename())));
-        // }
-        // self.biggest = Bytes::from(it.key());
-        unimplemented!();
-=======
         let mut it = TableIterator::new(&self, ITERATOR_REVERSED | ITERATOR_NOCACHE);
         it.rewind();
         if !it.valid() {
@@ -207,29 +164,20 @@
             )));
         }
         self.biggest = it.key().clone();
->>>>>>> a36a7c3b
         Ok(())
     }
 
     fn init_index(&mut self) -> Result<&BlockOffset> {
         let mut read_pos = self.table_size;
-<<<<<<< HEAD
-        
-=======
-
->>>>>>> a36a7c3b
+
         // read checksum length from last 4 bytes
         read_pos -= 4;
         let mut buf = self.read(read_pos, 4)?;
         let checksum_len = buf.get_u32() as usize;
         if (checksum_len as i32) < 0 {
-<<<<<<< HEAD
-            return Err(Error::TableRead("checksum length less than zero".to_string()));
-=======
             return Err(Error::TableRead(
                 "checksum length less than zero".to_string(),
             ));
->>>>>>> a36a7c3b
         }
 
         // read checksum
@@ -258,9 +206,6 @@
         Ok(&self.index.offsets[0])
     }
 
-<<<<<<< HEAD
-    fn key_splits(&mut self, n: usize, prefix: Bytes) -> Vec<String> {
-=======
     fn key_splits(&mut self, n: usize, _prefix: Bytes) -> Vec<String> {
         if n == 0 {
             return vec![];
@@ -273,7 +218,6 @@
         let _block_offset = BlockOffset::default();
         // let res = vec![];
 
->>>>>>> a36a7c3b
         unimplemented!()
     }
 
@@ -281,49 +225,6 @@
         return &self.index;
         // TODO: encryption
     }
-<<<<<<< HEAD
-
-    fn offsets_length(&self) -> usize {
-        self.fetch_index().offsets.len()
-    }
-
-    fn offsets(&self, idx: usize) -> Option<&BlockOffset> {
-        self.fetch_index().offsets.get(idx)
-    }
-
-    fn block(&self, idx: usize) -> Result<Arc<Block>> { // TODO: support cache
-        if idx >= self.offsets_length() {
-            return Err(Error::TableRead("block out of index".to_string()));
-        }
-
-        let ko = self.offsets(idx).ok_or(Error::TableRead(format!("failed to get offset block {}", idx)))?;
-        let blk = Block {
-            offset: ko.offset as usize,
-            ..Block::default()
-        };
-
-        unimplemented!();
-
-        Ok(Arc::new(blk))
-    }
-
-    fn read_table_index(&mut self) -> Result<TableIndex> {
-        unimplemented!();
-    }
-
-    fn read(&mut self, offset: usize, size: usize) -> Result<Bytes> {
-        self.bytes(offset, size)
-    }
-
-    fn bytes(&mut self, offset: usize, size: usize) -> Result<Bytes> {
-        unimplemented!()
-    }
-
-    fn filename(&self) -> String {
-        match &self.file {
-            MmapFile::Memory {..} => "".to_string(),
-            MmapFile::File { name, ..} => name.to_string_lossy().into_owned()
-=======
 
     fn offsets_length(&self) -> usize {
         self.fetch_index().offsets.len()
@@ -465,7 +366,6 @@
                 file.read(&mut buf)?;
                 Ok(buf.freeze())
             }
->>>>>>> a36a7c3b
         }
     }
 
@@ -486,17 +386,11 @@
         })
     }
 
-<<<<<<< HEAD
-    pub fn open_in_memory(data: Vec<u8>, id: u64, opt: Options) -> Result<Table> {
-=======
     pub fn open_in_memory(data: Bytes, id: u64, opt: Options) -> Result<Table> {
->>>>>>> a36a7c3b
         TableInner::open_in_memory(data, id, opt).map(|table| Table {
             inner: Arc::new(table),
         })
     }
-<<<<<<< HEAD
-=======
 
     pub(crate) fn offsets_length(&self) -> usize {
         self.inner.offsets_length()
@@ -509,5 +403,4 @@
     pub(crate) fn block(&self, block_pos: usize, use_cache: bool) -> Result<Arc<Block>> {
         self.inner.block(block_pos, use_cache)
     }
->>>>>>> a36a7c3b
 }